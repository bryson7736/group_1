--- conflicted
+++ resolved
@@ -398,11 +398,6 @@
         
         if event.type == pygame.MOUSEBUTTONDOWN and event.button == 1:
             mx, my = event.pos
-<<<<<<< HEAD
-            base_x, base_y = 600, 150
-            btn_w, btn_h = 320, 60
-            gap_y = 20
-=======
             base_y = 160
             row_h = 70
             gap_y = 10
@@ -412,7 +407,9 @@
             col_crit = 700
             btn_w = 180
             btn_h = 50
->>>>>>> 6dc80755
+            base_x, base_y = 600, 150
+            btn_w, btn_h = 320, 60
+            gap_y = 20
             cost = 50
             
             for row, t in enumerate(DIE_TYPES):
