--- conflicted
+++ resolved
@@ -716,25 +716,6 @@
         title = self.font_huge.render("Upgrades (Lobby)", True, (255, 255, 255))
         self.screen.blit(title, (40, 40))
         coins = self.font_big.render(f"Coins: {self.upgrades.coins}", True, (255, 220, 80))
-<<<<<<< HEAD
-        self.screen.blit(coins, (40, 120))
-        
-        # Shared layout variables (Keep in sync with upgrades_handle)
-        base_x, base_y = 460, 160
-        btn_w, btn_h = 160, 50
-        gap_x, gap_y = 20, 15
-        row_h = btn_h + gap_y
-        cost = 50
-        
-        # Labels for columns
-        col_labels = ["Damage +10%", "Speed +5%", "Crit +5%"]
-        for i, lab in enumerate(col_labels):
-            ltxt = self.font.render(lab, True, (200, 200, 200))
-            self.screen.blit(ltxt, (base_x + i * (btn_w + gap_x) + (btn_w - ltxt.get_width()) // 2, base_y - 25))
-
-        for row, t in enumerate(DIE_TYPES):
-            y_pos = base_y + row * row_h
-=======
         self.screen.blit(coins, (40, 100))
         
         base_y = 160
@@ -749,11 +730,16 @@
         col_crit = 700
         btn_w = 180
         btn_h = 50
+        self.screen.blit(coins, (40, 120))
+        
+        # Shared layout variables (Keep in sync with upgrades_handle)
+        base_x, base_y = 460, 160
+        btn_w, btn_h = 160, 50
+        gap_x, gap_y = 20, 15
+        row_h = btn_h + gap_y
         cost = 50
-
         for row, t in enumerate(DIE_TYPES):
-            y_pos = base_y + row * (row_h + gap_y)
->>>>>>> 05a1d7af
+            y_pos = base_y + row * (btn_h + gap_y)
             color = DICE_COLORS.get(t, (150, 150, 150))
             
             # 1. Icon Box
@@ -769,54 +755,23 @@
 
             # 2. Name
             name = self.font_big.render(t.capitalize(), True, WHITE)
-<<<<<<< HEAD
-            self.screen.blit(name, (icon_rect.right + 15, icon_rect.centery - name.get_height() // 2))
-
-            # Upgrade buttons (Damage, Speed, Crit)
-            for col in range(3):
-                bx = base_x + col * (btn_w + gap_x)
-                r = pygame.Rect(bx, y_pos, btn_w, btn_h)
-                
-                can_buy = self.upgrades.coins >= cost
-                # Check for crit cap
-                if col == 2 and self.upgrades.get_crit_rate(t) >= 0.50:
-                    btn_label = "MAX Crit"
-                    btn_color = (150, 50, 50)
-                else:
-                    btn_label = f"{cost} coins"
-                    btn_color = (80, 200, 80) if can_buy else (100, 100, 100)
-                
-                pygame.draw.rect(self.screen, btn_color, r, border_radius=8)
-                pygame.draw.rect(self.screen, WHITE, r, width=2, border_radius=8)
-                
-                label = self.font.render(btn_label, True, WHITE)
-                self.screen.blit(label, (r.centerx - label.get_width() // 2, r.centery - label.get_height() // 2))
-
-        if self._upgrade_msg and self._upgrade_msg_t > 0:
-            col_msg = (255, 80, 80) if "Not enough" in self._upgrade_msg else (120, 255, 140)
-            warn = self.font_big.render(self._upgrade_msg, True, col_msg)
-            self.screen.blit(warn, (base_x, base_y - 60))
-=======
             self.screen.blit(name, (col_name, y_pos + 10))
 
-            # 3. Buttons
-            # Damage
-            r_dmg = pygame.Rect(col_dmg, y_pos, btn_w, btn_h)
-            self._draw_upgrade_btn(r_dmg, f"Dmg +10% ({cost}c)", cost)
-            
-            # Speed
-            r_spd = pygame.Rect(col_spd, y_pos, btn_w, btn_h)
-            self._draw_upgrade_btn(r_spd, f"Spd +5% ({cost}c)", cost)
-            
-            # Crit
-            r_crit = pygame.Rect(col_crit, y_pos, btn_w, btn_h)
-            self._draw_upgrade_btn(r_crit, f"Crit +5% ({cost}c)", cost)
+            # Upgrade button for damage
+            btn_x = base_x + 120
+            r = pygame.Rect(btn_x, y_pos, btn_w, btn_h)
+            btn_label = f"Damage +10% ({cost} coins)"
+            can_buy = self.upgrades.coins >= cost
+            color = (80, 200, 80) if can_buy else (100, 100, 100)
+            pygame.draw.rect(self.screen, color, r, border_radius=8)
+            pygame.draw.rect(self.screen, WHITE, r, width=2, border_radius=8)
+            label = self.font.render(btn_label, True, WHITE)
+            self.screen.blit(label, (r.centerx - label.get_width() // 2, r.centery - label.get_height() // 2))
 
         if self._upgrade_msg and self._upgrade_msg_t > 0:
             col = (255, 80, 80) if "Not enough" in self._upgrade_msg else (120, 255, 140)
             warn = self.font_big.render(self._upgrade_msg, True, col)
-            self.screen.blit(warn, (col_dmg, base_y - 40))
->>>>>>> 05a1d7af
+            self.screen.blit(warn, (base_x, base_y - 60))
         self.upg_back.draw(self.screen)
 
     def _draw_upgrade_btn(self, rect, text, cost):
